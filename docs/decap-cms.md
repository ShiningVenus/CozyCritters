--- conflicted
+++ resolved
@@ -3,12 +3,7 @@
 Cozy Critters uses [Decap CMS](https://decapcms.org/) to edit JSON files stored in the `content/` directory.
 
 ## Accessing the editor
-
-<<<<<<< HEAD
 1. Initialize the first admin account with `npm run cms:init [username]`. The script prints a strong password so you can copy it.
-=======
-1. Create a CMS account if one doesn't exist yet: `npm run cms:add-user -- <username> <password> [role]`. The first account should be an `admin`.
->>>>>>> 74290666
 2. Open `/cms-login.html` and sign in with that username and password.
 3. You'll be redirected to `/admin/` where the CMS UI loads.
 
