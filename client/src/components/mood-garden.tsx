import { useEffect, useState } from "react";
import { moodStore } from "@/lib/mood-store";
import { MoodEntry } from "@shared/schema";
import { fetchMoods, MoodOption } from "@/lib/content";
import { format, isToday, isYesterday } from "date-fns";
import { Trash2 } from "lucide-react";
import { ConfirmDialog } from "@/components/confirm-dialog";

interface MoodGardenProps {
  onStartCheckIn: () => void;
}

export function MoodGarden({ onStartCheckIn }: MoodGardenProps) {
  const [moodHistory, setMoodHistory] = useState<MoodEntry[]>([]);
  const [deletingId, setDeletingId] = useState<string | null>(null);
  const [moodOptions, setMoodOptions] = useState<MoodOption[]>([]);

  const loadMoodHistory = () => {
    const moods = moodStore.getRecentMoodEntries(20);
    setMoodHistory(moods);
  };

  useEffect(() => {
    loadMoodHistory();
    fetchMoods().then(setMoodOptions).catch(() => setMoodOptions([]));
    
    // Listen for storage changes (in case of updates from other tabs)
    const handleStorageChange = (e: StorageEvent) => {
      if (e.key === "cozy-critter-moods") {
        loadMoodHistory();
      }
    };

    window.addEventListener("storage", handleStorageChange);
    return () => window.removeEventListener("storage", handleStorageChange);
  }, []);

<<<<<<< HEAD
  const handleDeleteEntry = (id: string, confirmed: boolean) => {
    if (!confirmed) return;
    setDeletingId(id);
    const success = moodStorage.deleteMoodEntry(id);
    if (success) {
      loadMoodHistory(); // Reload the mood history
=======
  const handleDeleteEntry = (id: string) => {
    if (window.confirm("Are you sure you want to delete this mood entry? This action cannot be undone.")) {
      setDeletingId(id);
      const success = moodStore.deleteMoodEntry(id);
      if (success) {
        loadMoodHistory(); // Reload the mood history
      }
      setDeletingId(null);
>>>>>>> b0b9b701
    }
    setDeletingId(null);
  };

  const formatDate = (timestamp: number): string => {
    const date = new Date(timestamp);
    
    if (isToday(date)) {
      return `Today, ${format(date, "h:mm a")}`;
    } else if (isYesterday(date)) {
      return `Yesterday, ${format(date, "h:mm a")}`;
    } else {
      return format(date, "MMM d, h:mm a");
    }
  };

  if (moodHistory.length === 0) {
    return (
      <main className="p-6 bg-background dark:bg-background">
        <div className="text-center mb-8">
          <h2 className="text-2xl font-semibold text-brown-custom mb-3">
            Your Cozy Garden
          </h2>
          <p className="text-gray-600">A timeline of your mood journey</p>
        </div>

        <div className="text-center py-12">
          <div className="text-6xl mb-4">🌱</div>
          <h3 className="text-lg font-semibold text-brown dark:text-brown mb-2">
            Your garden is just getting started!
          </h3>
          <p className="text-muted-foreground dark:text-muted-foreground mb-6">
            Check in with your mood to start growing your cozy critter collection.
          </p>
          <button
            onClick={onStartCheckIn}
            className="bg-primary text-primary-foreground px-6 py-2 rounded-full font-medium hover:bg-primary/90 transition-colors"
          >
            Add Your First Mood
          </button>
        </div>
      </main>
    );
  }

  return (
    <main className="p-6 bg-background dark:bg-background">
      <div className="text-center mb-8">
        <h2 className="text-2xl font-semibold text-brown dark:text-brown mb-3">
          Your Cozy Garden
        </h2>
        <p className="text-muted-foreground dark:text-muted-foreground">A timeline of your mood journey</p>
      </div>

      <div className="space-y-4">
        {moodHistory.map((entry, index) => {
          const color =
            moodOptions.find((m) => m.mood === entry.mood)?.color || "bg-gray-100";

          return (
            <div
              key={entry.id}
              className="mood-timeline-item bg-card dark:bg-card rounded-2xl p-4 shadow-md border border-border dark:border-border relative"
              style={{
                position: "relative",
              }}
            >
              <div className="flex items-center space-x-4">
                <div className={`text-3xl ${color} rounded-full p-2`}>
                  {entry.emoji}
                </div>
                <div className="flex-1">
                  <div className="flex justify-between items-center">
                    <span className="font-medium text-brown dark:text-brown">
                      {entry.mood}
                    </span>
                    <div className="flex items-center space-x-2">
                      <span className="text-sm text-muted-foreground dark:text-muted-foreground">
                        {formatDate(entry.timestamp)}
                      </span>
                      <ConfirmDialog
                        trigger={
                          <button
                            disabled={deletingId === entry.id}
                            aria-label={`Delete mood entry from ${formatDate(entry.timestamp)}`}
                            className="text-muted-foreground hover:text-red-500 dark:text-muted-foreground dark:hover:text-red-400 transition-colors p-1 rounded hover:bg-muted dark:hover:bg-muted disabled:opacity-50 focus:outline-none focus:ring-2 focus:ring-red-500/50"
                          >
                            <Trash2 size={16} aria-hidden="true" />
                            <span className="sr-only">Delete this mood entry</span>
                          </button>
                        }
                        title="Delete mood entry?"
                        description="Are you sure you want to delete this mood entry? This action cannot be undone."
                        confirmText="Delete"
                        cancelText="Cancel"
                        onConfirm={() => handleDeleteEntry(entry.id, true)}
                        onCancel={() => handleDeleteEntry(entry.id, false)}
                      />
                    </div>
                  </div>
                  <p className="text-sm text-muted-foreground dark:text-muted-foreground mt-1 mb-2">
                    "{entry.message}"
                  </p>
                  {entry.note && (
                    <div className="bg-background/70 dark:bg-background/30 rounded p-2 mt-2">
                      <p className="text-xs text-foreground dark:text-foreground">
                        <span className="font-medium text-brown dark:text-brown">Note:</span> {entry.note}
                      </p>
                    </div>
                  )}
                </div>
              </div>
              {/* Timeline connector */}
              {index !== moodHistory.length - 1 && (
                <div
                  className="absolute left-6 w-0.5 h-4 bg-gray-200"
                  style={{
                    bottom: "-16px",
                  }}
                />
              )}
            </div>
          );
        })}
      </div>
    </main>
  );
}<|MERGE_RESOLUTION|>--- conflicted
+++ resolved
@@ -35,23 +35,12 @@
     return () => window.removeEventListener("storage", handleStorageChange);
   }, []);
 
-<<<<<<< HEAD
   const handleDeleteEntry = (id: string, confirmed: boolean) => {
     if (!confirmed) return;
     setDeletingId(id);
     const success = moodStorage.deleteMoodEntry(id);
     if (success) {
       loadMoodHistory(); // Reload the mood history
-=======
-  const handleDeleteEntry = (id: string) => {
-    if (window.confirm("Are you sure you want to delete this mood entry? This action cannot be undone.")) {
-      setDeletingId(id);
-      const success = moodStore.deleteMoodEntry(id);
-      if (success) {
-        loadMoodHistory(); // Reload the mood history
-      }
-      setDeletingId(null);
->>>>>>> b0b9b701
     }
     setDeletingId(null);
   };
