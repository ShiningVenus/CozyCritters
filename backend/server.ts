--- conflicted
+++ resolved
@@ -10,22 +10,20 @@
 app.use(express.json());
 app.use(requestLogger);
 
-<<<<<<< HEAD
 const limiter = rateLimit({
   windowMs: env.RATE_LIMIT_WINDOW_MINUTES * 60 * 1000,
   max: env.RATE_LIMIT_MAX,
   standardHeaders: true,
   legacyHeaders: false,
 });
-=======
+
 app.get("/ping", (_req, res) => res.json({ ok: true }));
->>>>>>> bfedfc03
 
 const modRoles = ["moderator", "admin"];
 const adminRoles = ["admin"];
 
 app.use("/mod", limiter, authMiddleware(modRoles), modRoutes);
-app.use("/admin", limiter, authMiddleware(adminRoles), adminRoutes);
+app.use("/admin", limiter, authMiddleware(adminRoles), adminRoutes)
 
 // eslint-disable-next-line @typescript-eslint/no-unused-vars
 app.use((err: any, _req: express.Request, res: express.Response, _next: express.NextFunction) => {
