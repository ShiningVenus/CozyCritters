--- conflicted
+++ resolved
@@ -152,11 +152,8 @@
 - Currently Not Required — App works without a backend
 
 ### 📝 Content Management
-<<<<<<< HEAD
 An optional [Decap CMS](https://decapcms.org/) interface lives at `/admin/`. Run `npm run cms:add-user -- <username> <password> [role]` to create your first account (stored in `cms-users.json` and ignored by Git), then sign in through `/cms-login.html` to edit JSON files in the `content/` directory without relying on GitHub. For production hosting, the CMS endpoints require a Node server; Netlify can serve only the static client, so pair it with an external server or use a full-stack host like Vercel or Railway.
-=======
-An optional [Decap CMS](https://decapcms.org/) interface lives at `/admin/`. Run `npm run cms:add-user -- <username> <password> [role]` to create your first account (stored in `cms-users.json` and ignored by Git), then sign in through `/cms-login.html` to edit JSON files in the `content/` directory without relying on GitHub.
->>>>>>> 4b85e6e3
+
 
 ### ♿ Accessibility & Design
 - Radix UI foundation for ARIA and keyboard support
