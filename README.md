# 🐾 Cozy Critter v1.0.0
### Animal Themed Mood Tracker for Neurodivergent Minds

[![Version](https://img.shields.io/badge/version-1.0.0-brightgreen.svg)](https://github.com/CatgirlRika/CozyCritters)
[![License](https://img.shields.io/badge/license-MIT-blue.svg)](LICENSE)
[![Privacy First](https://img.shields.io/badge/privacy-first-gold.svg)](#-privacy-promise--technical-proof)
[![Accessibility](https://img.shields.io/badge/accessibility-AAA-purple.svg)](#-what-v1-includes)
[![Netlify Status](https://api.netlify.com/api/v1/badges/0b8a2ea2-73c5-4158-b6fd-3050f6007f63/deploy-status)](https://app.netlify.com/projects/cozycritter/deploys)

> A complete production ready app designed specifically for neurodivergent minds.


Cozy Critter is a private mood tracking app that actually understands ND life.
It is open source and simple to self-host.

What makes it different:
- 🚫 No overwhelming interfaces
- 🚫 No judgment
- 🚫 No data harvesting
- ✨ Just you, cute animals, and a safe place for your feelings

Check in with adorable animal emoji, add your own notes when you want to, and get encouragement that really gets masking, sensory overwhelm, and executive function struggles.

Everything stays on your device because your emotional data is deeply personal.

---

## 📋 Quick Navigation
- [✨ What's Included](#-what-v1-includes)
- [🚀 Getting Started](#-how-to-run-locally)
- [🛡️ Privacy & Security](#-privacy-promise--technical-proof)
- [🏢 For Organizations](#-for-autism--neurodivergent-support-organizations)
- [🛠️ Technical Details](#-tech--architecture)
- [📚 Full Docs](docs/README.md)
- [📝 Content Management](#-content-management)

---

## 🎉 V1.0.0 - What's Ready Now

This isn't a beta or "coming soon" Cozy Critter v1 is complete and ready to be your daily mood companion.

### 🌟 Why V1 Matters for ND Folks

| Feature | Why It Matters |
|---------|----------------|
| No more waiting | All features work right now, no "premium" barriers |
| Stable and reliable | Won't break or change unexpectedly (we know how hard transitions are) |
| Actually finished | Unlike many apps that promise accessibility "later," everything works today |
| Your feedback shaped this | Built with real ND experiences in mind, not neurotypical assumptions |

## ✨ What V1 Includes

### 🐾 Animal Mood Check-ins
Choose from adorable animal emoji that match your energy.

No pressure to explain or justify sometimes you just feel like:
- 🐨 A sleepy koala
- 🐰 An anxious rabbit
- 🦋 A gentle butterfly
- Plus other cute animals!

All perfectly valid.

---

### 📝 Notes That Don't Judge
Add notes when you want to never required.

Perfect for:
- 😮‍💨 Venting about masking all day
- 🎉 Celebrating small wins (did laundry = victory!)
- 🌊 Processing sensory overwhelm
- 📈 Tracking what actually helps your mood

---

### 💚 ND Aware Encouragement
Get affirmations that actually understand your world:

> "Your stimming is valid and helpful"  
> "Masking is exhausting you did great today"  
> "Executive dysfunction isn't laziness"  
> "Sensory breaks are self-care not weakness"

Plus: Create your own personal encouragement messages.

---

### 🌸 Your Personal Garden
See your mood history in a gentle, visual timeline.

What you WON'T find:
- ❌ Judgment
- ❌ "Streaks" to maintain
- ❌ Pressure to be consistent

What you WILL find:
- ✅ Your authentic emotional journey
- ✅ Beautiful display
- ✅ Complete acceptance

---

### 🛡️ Privacy That's Actually Real
Everything stays on **YOUR device.**

**We literally can't see your data even if we wanted to.**

Proof:
- ✅ One click delete (your control is real)
- ✅ No accounts required
- ✅ No tracking
- ✅ No "anonymous" data collection lies

---

### 📱 Works Everywhere, Anytime
- 📲 Install on your phone like a native app (PWA)
- 🌐 Works offline (because internet can be overwhelming) — verified; see [offline docs](docs/faq.md#does-cozy-critter-work-offline)
- ♿ Accessible with screen readers and keyboard navigation — see [accessibility notes](docs/accessibility.md)
- 👁️ Respects your motion and contrast preferences — details in [accessibility notes](docs/accessibility.md)

---

### 🎨 Three Thoughtful Themes ALL WORK NOW!
| Theme | Description |
|-------|-------------|
| ☀️ Light mode | Clean and gentle |
| 🌙 Dark mode | Easy on sensitive eyes |
| 🧩 Autism awareness | Warm, calming golden tones created specifically for our community |

## 🛠️ Tech & Architecture

### 🎨 Frontend Stack
- React with TypeScript for type safety
- Vite for fast dev/build cycles
- Tailwind CSS for cozy, consistent styles
- shadcn/ui (built on Radix primitives) for accessible UI components
- Wouter for simple page navigation
- Service Worker via dedicated `useServiceWorker` hook

### 💾 State & Storage
- Local Storage Only — All moods/notes stay in your browser <--- Yes working
- No Server Required — Works completely offline <--- You can try it for yourself but am sure it will work!
- Future Ready — Prepared for optional user accounts (if you want them later) <-- Supabase based
- 
### 🖥️ Backend (Optional/Future)
- Express.js with TypeScript
- Supabase (managed PostgreSQL) via Drizzle ORM
  - Reusable `requestLogger` middleware for development visibility
- Currently Not Required — App works without a backend

### 📝 Content Management
<<<<<<< HEAD
An optional [Decap CMS](https://decapcms.org/) interface lives at `/admin/`. Run `npm run cms:init [username]` to generate the first admin account; a strong password is printed so you can copy and save it. Add more accounts with `npm run cms:add-user -- <username> <password> [role]`, then sign in through `/cms-login.html` to edit JSON files in the `content/` directory without relying on GitHub. For production hosting, the CMS endpoints require a Node server; Netlify can serve only the static client, so pair it with an external server or use a full-stack host like Vercel or Railway.
=======
An optional [Decap CMS](https://decapcms.org/) interface lives at `/admin/`. Run `npm run cms:add-user -- <username> <password> [role]` to create your first account (stored in `cms-users.json` and ignored by Git), then sign in through `/cms-login.html` to edit JSON files in the `content/` directory without relying on GitHub. For production hosting, the CMS endpoints require a Node server; Netlify can serve only the static client, so pair it with an external server or use a full-stack host like Vercel or Railway.

>>>>>>> 74290666

### ♿ Accessibility & Design
- Radix UI foundation for ARIA and keyboard support
- Animal-friendly colors with a warm, calming palette
- Mobile-first responsive layouts
- Screen reader optimized
- Motion sensitivity respected
- See [accessibility notes](docs/accessibility.md) for audit results and limitations

---

## 📚 Full Documentation

A dedicated `docs/` folder provides everything you need for development, self-hosting, privacy verification, and community contributions.

- [docs/README.md](docs/README.md) — Docs overview & quick links
- [Self-hosting guide](docs/self-hosting.md)
- [Local development](docs/local-development.md)
- [Architecture overview](docs/architecture.md)
- [Privacy & security verification](docs/privacy-security.md)
- [Backup & export](docs/backup-export.md)
- [FAQ](docs/faq.md)
- [Contributing guide](docs/contributing.md)
- [Reddit r/selfhosted post draft](docs/reddit-selfhosted-post.md)

---

## 🚀 How to Run Locally

### Quick Start (3 steps)

1. Install dependencies
   ```bash
   npm install
   # or
   yarn
   ```

2. Start the dev server
   ```bash
   npm run dev
   # or
   yarn dev
   ```

3. Open in your browser
   ```
   http://localhost:5173
   ```

That's it! 🎉 No database setup, no API keys, no complicated configuration.

### Tests
```bash
npm test
```

## 🏭 Production Install

For a production-ready build use the helper script:

```bash
# install dependencies and build
./install-frontend.sh

# launch immediately
./install-frontend.sh start

# or manage with PM2
./install-frontend.sh pm2
```

The script checks for Node.js ≥ 18 and will print a sample systemd unit file when run with `systemd`.

## 🔐 Privacy Promise + Technical Proof

### 🎯 Our Claims

| Promise | What This Means |
|---------|------------------|
| No tracking, no accounts, no data collection | We literally cannot see your data |
| Everything stays on your device | Uses browser localStorage only |
| One click delete everything | Prove your privacy is real |
| Works offline | No internet required after first load |
| No external dependencies | Your mood data never leaves your device |

---

### 🔍 Verify Our Security Claims Yourself

Don't trust us — verify us!

Here's how to prove Cozy Critter's security claims with your own eyes:

### 🕵️ 5 Ways to Verify Our Claims

#### 1️⃣ Inspect Network Traffic
```bash
# Open Developer Tools (F12)
# Go to Network tab → Use the app normally
# Result: NO requests containing your mood data
```

#### 2️⃣ Examine Local Storage
```javascript
// Browser console (F12 → Console):
localStorage.getItem('cozy-critter-moods')
localStorage.getItem('cozy-critter-custom-messages')
// Shows data exists ONLY on your device
```

#### 3️⃣ Verify Offline Operation
```bash
# Turn off internet → App still works perfectly
# Your mood data is still accessible
# Proof: No external dependencies
```

#### 4️⃣ Review Source Code
We're open source — verify every claim:
- 📂 Mood Storage Logic: client/src/lib/mood-storage.ts — localStorage only
- 🗑️ Privacy Settings: client/src/components/privacy-settings.tsx — one-click delete
- 🔍 Search entire frontend: client/src — no mood data goes to servers

#### 5️⃣ Test Data Deletion
```bash
1. Add mood entries in the app
2. Go to Privacy & Data settings
3. Click "Delete All Data"
4. Check: localStorage.getItem('cozy-critter-moods') → null
```

### 🛡️ Technical Security Architecture

#### 💾 Client Side Only Storage
```typescript
// From mood-storage.ts - all data operations
localStorage.setItem(MOOD_STORAGE_KEY, JSON.stringify(moods));
localStorage.getItem(MOOD_STORAGE_KEY);
localStorage.removeItem(MOOD_STORAGE_KEY);
// No fetch(), no axios, no external APIs for mood data
```

#### 🚫 No Authentication = No Account Breaches
Search our entire codebase — you won't find:
- ❌ User login functions
- ❌ Password handling
- ❌ JWT tokens
- ❌ User session management

Why? Because we don't have accounts to breach!

#### 🌐 Offline-First PWA
```javascript
// Service Worker caches everything locally
caches.open(CACHE_NAME).then(cache => {
  return cache.addAll(STATIC_RESOURCES);
});
```

### 📊 Security Audit Results

#### ✅ Provably Secure
| Data Type | Security Level | Verification |
|-----------|----------------|--------------|
| Mood data | 100% local, never transmitted | Check Network tab |
| Custom messages | localStorage only | Browser console |
| App preferences | localStorage only | Browser console |
| User tracking | None — no analytics code | Source code review |
| External requests | None for personal data | Network tab |

#### ⚠️ Standard Web Risks (All Web Apps Have These)
- Dependency vulnerabilities — Standard npm issues (doesn't affect your data privacy)
- Browser security — Relies on your browser's security model

---

### 🔬 For Security Researchers

Penetration Testing Checklist:
- [ ] Network traffic analysis during app usage
- [ ] LocalStorage inspection and data flow mapping
- [ ] Offline functionality verification
- [ ] Source code review for external data transmission
- [ ] Privacy policy vs. actual behavior comparison

🐛 Found a security issue?  
Open a GitHub issue — we take security seriously and will address verified concerns immediately.

---

📋 Read our full Privacy Policy: [privacy-policy.md](docs/privacy-policy.md)

Spoiler: we can't access your data even if we wanted to!

## 📄 Open Source & Free Forever

### 🆓 MIT Licensed Benefits

| Freedom | What This Means for You |
|---------|--------------------------|
| Free to use | Individuals, nonprofits, organizations — everyone |
| Free to modify | Customize for your community's needs |
| Free to share | Spread the accessibility love |
| Transparent | All code visible, nothing hidden |
| Community-driven | Your feedback and contributions welcome |

---

Because mental health tools shouldn't be locked behind paywalls or corporate control.

## 💝 Why This App "Gets It"

Built by understanding not assumptions.

---

### 🧠 Executive Function Friendly

| Challenge | How We Help |
|-----------|-------------|
| Overwhelming choices | Simple, clear options only |
| Complex workflows | Quick check-ins or detailed notes — your choice |
| Confusing navigation | Visual navigation that makes sense |
| Guilt-inducing streaks | No pressure to be consistent |

---

### 👥 Masking Awareness

We acknowledge that:
- 😴 Masking is exhausting (you did great today)
- 🏠 You need a safe place for authentic feelings
- 🚫 "Just think happy thoughts" isn't helpful
- 💪 Some days are about survival not thriving

---

### 🌈 Sensory Considerations

Designed to be gentle:
- ✨ Clean uncluttered interface
- 🎭 Respects motion sensitivity preferences
- 🎨 Multiple themes for different sensory needs
- 🚫 No sudden animations or jarring transitions

---

### ♾️ Stimming & Self-Regulation Support

Our philosophy:
- ✅ Stimming is helpful not "disruptive"
- 🤗 Whatever helps you regulate is valid
- 🚫 No judgment about "weird" coping strategies
- 🌟 Celebrates your unique ways of managing the world

## 🚀 V1 is Complete — What's Next?

### 🎯 V1.0.0 has everything you need right now.

Possible future enhancements:

| Feature | Description | Status |
|---------|-------------|--------|
| 📤 Data export | Download your garden as a file you own | Maybe |
| 🐾 More animals | Expand beyond current adorable selection | Maybe |
| 📊 Pattern insights | Gentle observations (never judgment) | Maybe |
| 👥 Community features | If and when our community wants them | Maybe |

### 💡 But honestly?

V1 is already complete and useful.

You don't need to wait for "more features" to start taking better care of your emotional wellbeing.

Start today. Your mental health matters now.

## 🏢 For Autism & Neurodivergent Support Organizations

Are you a nonprofit, support group, or organization serving the autistic/ND community?

Cozy Critter v1.0.0 is completely free and open source making it perfect for your community programs.

---

### 🎯 Why Your Community Will Love This

| Benefit | Impact |
|---------|--------|
| Privacy first design | No data concerns for vulnerable individuals |
| No accounts required | Removes barriers and privacy worries |
| Actually accessible | Built with real ND input, not compliance checkboxes |
| Works offline | Great for individuals with limited internet access |
| Trauma-informed | No forced positivity or invalidating messaging |

---

### 💡 How Organizations Can Use Cozy Critter

#### 👥 Client Support
- 💬 Therapy support — Clients track moods privately between sessions
- 🏫 Workshop tool — Demonstrate self-advocacy and emotional awareness
- 🌱 Community programs — Share as resource without data collection concerns

#### 👨‍💼 Staff & Education
- 🧝 Staff wellbeing — Your ND staff and volunteers can benefit too!
- 🏭 Educational settings — Help students develop emotional vocabulary safely

---

### 🆓 MIT Licensed = Maximum Freedom

✅ No licensing fees (ever, for anyone)  
✅ No user limits (share with your entire community)  
✅ No premium features (everything works for everyone)  
✅ Host it yourself (full control over deployment and data)  
✅ Modify freely (customize for your organization's needs)  
✅ Transparent code (verify our privacy promises yourself)

---

### 🤝 Want to Collaborate?

We'd love to hear how your organization uses Cozy Critter!

Contact us about:
- 🚀 Custom deployment assistance
- 📚 Training materials for staff
- 💬 Feedback on features for your programs
- ♿ Collaboration on accessibility improvements

---

Your community's wellbeing matters. Let's make emotional self-care accessible together.

## 💚 Questions or Want to Contribute?

Open an issue or reach out!

Friendly contributions and suggestions are always welcome.

---

## 📞 For Organizations & Partnerships

Interested in using Cozy Critter for your autism/ND programs?

We're here to support organizations making a real difference in the ND community.

### 🔗 Partnership Opportunities
- 🤝 Community partnerships
- 🚀 Custom deployment assistance
- 📚 Staff training materials
- ♿ Accessibility feedback and improvements
- 📜 Grant writing support for digital wellness programs

---

Open source privacy first tools should serve everyone such as marginalized communities.

---

## 🌟 Final Words

Cozy Critter v1.0.0 — Made with 💚 by people who understand that your brain works beautifully and differently.

> Finally a mood tracking app that doesn't try to "fix" you.

---

📜 Licensed under MIT — See [LICENSE](LICENSE) file for full details.<|MERGE_RESOLUTION|>--- conflicted
+++ resolved
@@ -152,12 +152,8 @@
 - Currently Not Required — App works without a backend
 
 ### 📝 Content Management
-<<<<<<< HEAD
 An optional [Decap CMS](https://decapcms.org/) interface lives at `/admin/`. Run `npm run cms:init [username]` to generate the first admin account; a strong password is printed so you can copy and save it. Add more accounts with `npm run cms:add-user -- <username> <password> [role]`, then sign in through `/cms-login.html` to edit JSON files in the `content/` directory without relying on GitHub. For production hosting, the CMS endpoints require a Node server; Netlify can serve only the static client, so pair it with an external server or use a full-stack host like Vercel or Railway.
-=======
-An optional [Decap CMS](https://decapcms.org/) interface lives at `/admin/`. Run `npm run cms:add-user -- <username> <password> [role]` to create your first account (stored in `cms-users.json` and ignored by Git), then sign in through `/cms-login.html` to edit JSON files in the `content/` directory without relying on GitHub. For production hosting, the CMS endpoints require a Node server; Netlify can serve only the static client, so pair it with an external server or use a full-stack host like Vercel or Railway.
-
->>>>>>> 74290666
+
 
 ### ♿ Accessibility & Design
 - Radix UI foundation for ARIA and keyboard support
